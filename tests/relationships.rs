--- conflicted
+++ resolved
@@ -17,8 +17,22 @@
     let mut other_user = bundle.create_user("integrationtestuser2").await;
     let user = &mut bundle.user;
 
-    let username = user.object.as_ref().unwrap().read().unwrap().username.clone();
-    let discriminator = user.object.as_ref().unwrap().read().unwrap().discriminator.clone();
+    let username = user
+        .object
+        .as_ref()
+        .unwrap()
+        .read()
+        .unwrap()
+        .username
+        .clone();
+    let discriminator = user
+        .object
+        .as_ref()
+        .unwrap()
+        .read()
+        .unwrap()
+        .discriminator
+        .clone();
     let other_user_id: types::Snowflake = other_user.object.as_ref().unwrap().read().unwrap().id;
     let friend_request_schema = types::FriendRequestSendSchema {
         username,
@@ -39,8 +53,22 @@
     let mut bundle = common::setup().await;
     let mut other_user = bundle.create_user("integrationtestuser2").await;
     let user = &mut bundle.user;
-    let username = user.object.as_ref().unwrap().read().unwrap().username.clone();
-    let discriminator = user.object.as_ref().unwrap().read().unwrap().discriminator.clone();
+    let username = user
+        .object
+        .as_ref()
+        .unwrap()
+        .read()
+        .unwrap()
+        .username
+        .clone();
+    let discriminator = user
+        .object
+        .as_ref()
+        .unwrap()
+        .read()
+        .unwrap()
+        .discriminator
+        .clone();
     let friend_request_schema = types::FriendRequestSendSchema {
         username,
         discriminator: Some(discriminator),
@@ -51,13 +79,8 @@
         .unwrap();
     let relationships = user.get_relationships().await.unwrap();
     assert_eq!(
-<<<<<<< HEAD
         relationships.first().unwrap().id,
-        other_user.object.read().unwrap().id
-=======
-        relationships.get(0).unwrap().id,
         other_user.object.unwrap().read().unwrap().id
->>>>>>> d188fe49
     );
     common::teardown(bundle).await
 }
@@ -77,13 +100,8 @@
         .unwrap();
     let relationships = user.get_relationships().await.unwrap();
     assert_eq!(
-<<<<<<< HEAD
         relationships.first().unwrap().id,
-        other_user.object.read().unwrap().id
-=======
-        relationships.get(0).unwrap().id,
         other_user.object.as_ref().unwrap().read().unwrap().id
->>>>>>> d188fe49
     );
     assert_eq!(
         relationships.first().unwrap().relationship_type,
@@ -91,13 +109,8 @@
     );
     let relationships = other_user.get_relationships().await.unwrap();
     assert_eq!(
-<<<<<<< HEAD
         relationships.first().unwrap().id,
-        user.object.read().unwrap().id
-=======
-        relationships.get(0).unwrap().id,
         user.object.as_ref().unwrap().read().unwrap().id
->>>>>>> d188fe49
     );
     assert_eq!(
         relationships.first().unwrap().relationship_type,
@@ -140,13 +153,8 @@
     assert_eq!(relationships, Vec::<Relationship>::new());
     let relationships = other_user.get_relationships().await.unwrap();
     assert_eq!(
-<<<<<<< HEAD
         relationships.first().unwrap().id,
-        user.object.read().unwrap().id
-=======
-        relationships.get(0).unwrap().id,
         user.object.as_ref().unwrap().read().unwrap().id
->>>>>>> d188fe49
     );
     assert_eq!(
         relationships.first().unwrap().relationship_type,
