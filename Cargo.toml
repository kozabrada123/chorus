[package]
name = "chorus"
version = "0.1.0"
license = "AGPL-3"
edition = "2021"

[dependencies]
tokio = {version = "1.28.1", features = ["rt", "macros", "rt-multi-thread", "full"]}
serde = {version = "1.0.163", features = ["derive"]}
serde_json = {version= "1.0.96", features = ["raw_value"]}
serde-aux = "4.2.0"
<<<<<<< HEAD
serde_repr = "0.1"
=======
serde_repr = "0.1.12"
>>>>>>> 63e67f64
reqwest = {version = "0.11.16", features = ["multipart"]}
url = "2.3.1"
chrono = {version = "0.4.24", features = ["serde"]}
regex = "1.7.3"
custom_error = "1.9.2"
native-tls = "0.2.11"
tokio-tungstenite = {version = "0.19.0", features = ["native-tls"]}
futures-util = "0.3.28"
http = "0.2.9"
openssl = "0.10.52"
base64 = "0.21.2"
hostname = "0.3.1"
bitflags = { version = "2.2.1", features = ["serde"] }
atomic = "0.5.3"
bigdecimal = "0.3.1"
num-bigint = "0.4.3"
lazy_static = "1.4.0"
poem = { version = "1.3.55", optional = true }
sqlx = { version = "0.6.3", features = ["mysql", "sqlite", "json", "chrono", "ipnetwork", "runtime-tokio-native-tls", "any"], optional = true }
thiserror = "1.0.40"
jsonwebtoken = "8.3.0"

[dev-dependencies]
lazy_static = "1.4.0"<|MERGE_RESOLUTION|>--- conflicted
+++ resolved
@@ -9,11 +9,7 @@
 serde = {version = "1.0.163", features = ["derive"]}
 serde_json = {version= "1.0.96", features = ["raw_value"]}
 serde-aux = "4.2.0"
-<<<<<<< HEAD
-serde_repr = "0.1"
-=======
 serde_repr = "0.1.12"
->>>>>>> 63e67f64
 reqwest = {version = "0.11.16", features = ["multipart"]}
 url = "2.3.1"
 chrono = {version = "0.4.24", features = ["serde"]}
