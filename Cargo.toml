--- conflicted
+++ resolved
@@ -11,17 +11,12 @@
 
 
 [features]
-<<<<<<< HEAD
-default = ["client"]
-backend = ["poem", "sqlx"]
-client = ["discortp"]
-=======
 default = ["client", "rt-multi-thread"]
 backend = ["dep:poem", "dep:sqlx"]
 rt-multi-thread = ["tokio/rt-multi-thread"]
 rt = ["tokio/rt"]
-client = []
->>>>>>> b03b703c
+client = ["voice"]
+voice = ["dep:discortp"]
 
 [dependencies]
 tokio = { version = "1.34.0", features = ["macros", "sync"] }
@@ -44,7 +39,6 @@
 bitflags = { version = "2.4.0", features = ["serde"] }
 lazy_static = "1.4.0"
 poem = { version = "1.3.57", optional = true }
-thiserror = "1.0.47"
 jsonwebtoken = "8.3.0"
 log = "0.4.20"
 async-trait = "0.1.73"
@@ -58,19 +52,14 @@
     "runtime-tokio-native-tls",
     "any",
 ], optional = true }
-<<<<<<< HEAD
 thiserror = "1.0.47"
-jsonwebtoken = "8.3.0"
-log = "0.4.20"
-async-trait = "0.1.73"
-chorus-macros = "0.2.0"
 discortp = { version = "0.5.0", optional = true, features = ["rtp", "discord", "demux"] }
-=======
+rustls = "0.21.8"
+rustls-native-certs = "0.6.3"
 safina-timer = "0.1.11"
 rand = "0.8.5"
 
 [target.'cfg(not(target_arch = "wasm32"))'.dependencies]
->>>>>>> b03b703c
 rustls = "0.21.8"
 rustls-native-certs = "0.6.3"
 tokio-tungstenite = { version = "0.20.1", features = [
