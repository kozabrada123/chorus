--- conflicted
+++ resolved
@@ -89,20 +89,11 @@
 
 impl GatewayHandle {
     /// Sends json to the gateway with an opcode
-<<<<<<< HEAD
     async fn send_json_event(&self, op_code: u8, to_send: serde_json::Value) {
-
         let gateway_payload = types::GatewaySendPayload {
             op_code,
-            event_data: Some(to_send), 
-            sequence_number: None 
-=======
-    async fn send_json_event(&self, op: u8, to_send: serde_json::Value) {
-        let gateway_payload = types::GatewaySendPayload {
-            op,
-            d: Some(to_send),
-            s: None,
->>>>>>> ebe80914
+            event_data: Some(to_send),
+            sequence_number: None,
         };
 
         let payload_json = serde_json::to_string(&gateway_payload).unwrap();
@@ -221,14 +212,9 @@
 
         // Wait for the first hello and then spawn both tasks so we avoid nested tasks
         // This automatically spawns the heartbeat task, but from the main thread
-<<<<<<< HEAD
         let msg = gateway_receive.next().await.unwrap().unwrap();
-        let gateway_payload: types::GatewayReceivePayload = serde_json::from_str(msg.to_text().unwrap()).unwrap();
-=======
-        let msg = ws_rx.next().await.unwrap().unwrap();
         let gateway_payload: types::GatewayReceivePayload =
             serde_json::from_str(msg.to_text().unwrap()).unwrap();
->>>>>>> ebe80914
 
         if gateway_payload.op_code != GATEWAY_HELLO {
             println!("Received non hello on gateway init, what is happening?");
@@ -241,17 +227,12 @@
 
         println!("GW: Received Hello");
 
-<<<<<<< HEAD
-        let gateway_hello: types::HelloData = serde_json::from_str(gateway_payload.event_data.unwrap().get()).unwrap();
-        gateway.heartbeat_handler = Some(HeartbeatHandler::new(gateway_hello.heartbeat_interval, shared_gateway_send.clone()));
-=======
         let gateway_hello: types::HelloData =
-            serde_json::from_str(gateway_payload.d.unwrap().get()).unwrap();
+            serde_json::from_str(gateway_payload.event_data.unwrap().get()).unwrap();
         gateway.heartbeat_handler = Some(HeartbeatHandler::new(
             gateway_hello.heartbeat_interval,
-            shared_tx.clone(),
+            shared_gateway_send.clone(),
         ));
->>>>>>> ebe80914
 
         // Now we can continuously check for messages in a different task, since we aren't going to receive another hello
         let handle: JoinHandle<()> = task::spawn(async move {
@@ -295,1033 +276,751 @@
                 // "Some" of these are undocumented
                 match gateway_payload_t.as_str() {
                     "READY" => {
-<<<<<<< HEAD
-                        let new_data: types::GatewayReady = serde_json::from_str(gateway_payload.event_data.unwrap().get()).unwrap();
-                        self.events.lock().await.session.ready.update_data(new_data).await;
-                    },
+                        let new_data: types::GatewayReady =
+                            serde_json::from_str(gateway_payload.event_data.unwrap().get()).unwrap();
+                        self.events
+                            .lock()
+                            .await
+                            .session
+                            .ready
+                            .update_data(new_data)
+                            .await;
+                    }
                     "READY_SUPPLEMENTAL" => {
-                        let new_data: types::GatewayReadySupplemental = serde_json::from_str(gateway_payload.event_data.unwrap().get()).unwrap();
-                        self.events.lock().await.session.ready_supplemental.update_data(new_data).await;
+                        let new_data: types::GatewayReadySupplemental =
+                            serde_json::from_str(gateway_payload.event_data.unwrap().get()).unwrap();
+                        self.events
+                            .lock()
+                            .await
+                            .session
+                            .ready_supplemental
+                            .update_data(new_data)
+                            .await;
                     }
                     "RESUMED" => {}
                     "APPLICATION_COMMAND_PERMISSIONS_UPDATE" => {
-                        let new_data: types::ApplicationCommandPermissionsUpdate = serde_json::from_str(gateway_payload.event_data.unwrap().get()).unwrap();
-                        self.events.lock().await.application.command_permissions_update.update_data(new_data).await;
+                        let new_data: types::ApplicationCommandPermissionsUpdate =
+                            serde_json::from_str(gateway_payload.event_data.unwrap().get()).unwrap();
+                        self.events
+                            .lock()
+                            .await
+                            .application
+                            .command_permissions_update
+                            .update_data(new_data)
+                            .await;
                     }
                     "AUTO_MODERATION_RULE_CREATE" => {
-                        let new_data: types::AutoModerationRuleCreate = serde_json::from_str(gateway_payload.event_data.unwrap().get()).unwrap();
-                        self.events.lock().await.auto_moderation.rule_create.update_data(new_data).await;
+                        let new_data: types::AutoModerationRuleCreate =
+                            serde_json::from_str(gateway_payload.event_data.unwrap().get()).unwrap();
+                        self.events
+                            .lock()
+                            .await
+                            .auto_moderation
+                            .rule_create
+                            .update_data(new_data)
+                            .await;
                     }
                     "AUTO_MODERATION_RULE_UPDATE" => {
-                        let new_data: types::AutoModerationRuleUpdate = serde_json::from_str(gateway_payload.event_data.unwrap().get()).unwrap();
-                        self.events.lock().await.auto_moderation.rule_update.update_data(new_data).await;
+                        let new_data: types::AutoModerationRuleUpdate =
+                            serde_json::from_str(gateway_payload.event_data.unwrap().get()).unwrap();
+                        self.events
+                            .lock()
+                            .await
+                            .auto_moderation
+                            .rule_update
+                            .update_data(new_data)
+                            .await;
                     }
                     "AUTO_MODERATION_RULE_DELETE" => {
-                        let new_data: types::AutoModerationRuleDelete = serde_json::from_str(gateway_payload.event_data.unwrap().get()).unwrap();
-                        self.events.lock().await.auto_moderation.rule_delete.update_data(new_data).await;
+                        let new_data: types::AutoModerationRuleDelete =
+                            serde_json::from_str(gateway_payload.event_data.unwrap().get()).unwrap();
+                        self.events
+                            .lock()
+                            .await
+                            .auto_moderation
+                            .rule_delete
+                            .update_data(new_data)
+                            .await;
                     }
                     "AUTO_MODERATION_ACTION_EXECUTION" => {
-                        let new_data: types::AutoModerationActionExecution = serde_json::from_str(gateway_payload.event_data.unwrap().get()).unwrap();
-                        self.events.lock().await.auto_moderation.action_execution.update_data(new_data).await;
+                        let new_data: types::AutoModerationActionExecution =
+                            serde_json::from_str(gateway_payload.event_data.unwrap().get()).unwrap();
+                        self.events
+                            .lock()
+                            .await
+                            .auto_moderation
+                            .action_execution
+                            .update_data(new_data)
+                            .await;
                     }
                     "CHANNEL_CREATE" => {
-                        let new_data: types::ChannelCreate = serde_json::from_str(gateway_payload.event_data.unwrap().get()).unwrap();
-                        self.events.lock().await.channel.create.update_data(new_data).await;
+                        let new_data: types::ChannelCreate =
+                            serde_json::from_str(gateway_payload.event_data.unwrap().get()).unwrap();
+                        self.events
+                            .lock()
+                            .await
+                            .channel
+                            .create
+                            .update_data(new_data)
+                            .await;
                     }
                     "CHANNEL_UPDATE" => {
-                        let new_data: types::ChannelUpdate = serde_json::from_str(gateway_payload.event_data.unwrap().get()).unwrap();
-                        self.events.lock().await.channel.update.update_data(new_data).await;
+                        let new_data: types::ChannelUpdate =
+                            serde_json::from_str(gateway_payload.event_data.unwrap().get()).unwrap();
+                        self.events
+                            .lock()
+                            .await
+                            .channel
+                            .update
+                            .update_data(new_data)
+                            .await;
                     }
                     "CHANNEL_UNREAD_UPDATE" => {
-                        let new_data: types::ChannelUnreadUpdate = serde_json::from_str(gateway_payload.event_data.unwrap().get()).unwrap();
-                        self.events.lock().await.channel.unread_update.update_data(new_data).await;
+                        let new_data: types::ChannelUnreadUpdate =
+                            serde_json::from_str(gateway_payload.event_data.unwrap().get()).unwrap();
+                        self.events
+                            .lock()
+                            .await
+                            .channel
+                            .unread_update
+                            .update_data(new_data)
+                            .await;
                     }
                     "CHANNEL_DELETE" => {
-                        let new_data: types::ChannelDelete = serde_json::from_str(gateway_payload.event_data.unwrap().get()).unwrap();
-                        self.events.lock().await.channel.delete.update_data(new_data).await;
+                        let new_data: types::ChannelDelete =
+                            serde_json::from_str(gateway_payload.event_data.unwrap().get()).unwrap();
+                        self.events
+                            .lock()
+                            .await
+                            .channel
+                            .delete
+                            .update_data(new_data)
+                            .await;
                     }
                     "CHANNEL_PINS_UPDATE" => {
-                        let new_data: types::ChannelPinsUpdate = serde_json::from_str(gateway_payload.event_data.unwrap().get()).unwrap();
-                        self.events.lock().await.channel.pins_update.update_data(new_data).await;
+                        let new_data: types::ChannelPinsUpdate =
+                            serde_json::from_str(gateway_payload.event_data.unwrap().get()).unwrap();
+                        self.events
+                            .lock()
+                            .await
+                            .channel
+                            .pins_update
+                            .update_data(new_data)
+                            .await;
                     }
                     "CALL_CREATE" => {
-                        let new_data: types::CallCreate = serde_json::from_str(gateway_payload.event_data.unwrap().get()).unwrap();
-                        self.events.lock().await.call.create.update_data(new_data).await;
-                    },
+                        let new_data: types::CallCreate =
+                            serde_json::from_str(gateway_payload.event_data.unwrap().get()).unwrap();
+                        self.events
+                            .lock()
+                            .await
+                            .call
+                            .create
+                            .update_data(new_data)
+                            .await;
+                    }
                     "CALL_UPDATE" => {
-                        let new_data: types::CallUpdate = serde_json::from_str(gateway_payload.event_data.unwrap().get()).unwrap();
-                        self.events.lock().await.call.update.update_data(new_data).await;
+                        let new_data: types::CallUpdate =
+                            serde_json::from_str(gateway_payload.event_data.unwrap().get()).unwrap();
+                        self.events
+                            .lock()
+                            .await
+                            .call
+                            .update
+                            .update_data(new_data)
+                            .await;
                     }
                     "CALL_DELETE" => {
-                        let new_data: types::CallDelete = serde_json::from_str(gateway_payload.event_data.unwrap().get()).unwrap();
-                        self.events.lock().await.call.delete.update_data(new_data).await;
+                        let new_data: types::CallDelete =
+                            serde_json::from_str(gateway_payload.event_data.unwrap().get()).unwrap();
+                        self.events
+                            .lock()
+                            .await
+                            .call
+                            .delete
+                            .update_data(new_data)
+                            .await;
                     }
                     "THREAD_CREATE" => {
-                        let new_data: types::ThreadCreate =  serde_json::from_str(gateway_payload.event_data.unwrap().get()).unwrap();
-                        self.events.lock().await.thread.create.update_data(new_data).await;
+                        let new_data: types::ThreadCreate =
+                            serde_json::from_str(gateway_payload.event_data.unwrap().get()).unwrap();
+                        self.events
+                            .lock()
+                            .await
+                            .thread
+                            .create
+                            .update_data(new_data)
+                            .await;
                     }
                     "THREAD_UPDATE" => {
-                        let new_data: types::ThreadUpdate = serde_json::from_str(gateway_payload.event_data.unwrap().get()).unwrap();
-                        self.events.lock().await.thread.update.update_data(new_data).await;
+                        let new_data: types::ThreadUpdate =
+                            serde_json::from_str(gateway_payload.event_data.unwrap().get()).unwrap();
+                        self.events
+                            .lock()
+                            .await
+                            .thread
+                            .update
+                            .update_data(new_data)
+                            .await;
                     }
                     "THREAD_DELETE" => {
-                        let new_data: types::ThreadDelete = serde_json::from_str(gateway_payload.event_data.unwrap().get()).unwrap();
-                        self.events.lock().await.thread.delete.update_data(new_data).await;
+                        let new_data: types::ThreadDelete =
+                            serde_json::from_str(gateway_payload.event_data.unwrap().get()).unwrap();
+                        self.events
+                            .lock()
+                            .await
+                            .thread
+                            .delete
+                            .update_data(new_data)
+                            .await;
                     }
                     "THREAD_LIST_SYNC" => {
-                        let new_data: types::ThreadListSync = serde_json::from_str(gateway_payload.event_data.unwrap().get()).unwrap();
-                        self.events.lock().await.thread.list_sync.update_data(new_data).await;
+                        let new_data: types::ThreadListSync =
+                            serde_json::from_str(gateway_payload.event_data.unwrap().get()).unwrap();
+                        self.events
+                            .lock()
+                            .await
+                            .thread
+                            .list_sync
+                            .update_data(new_data)
+                            .await;
                     }
                     "THREAD_MEMBER_UPDATE" => {
-                        let new_data: types::ThreadMemberUpdate = serde_json::from_str(gateway_payload.event_data.unwrap().get()).unwrap();
-                        self.events.lock().await.thread.member_update.update_data(new_data).await;
+                        let new_data: types::ThreadMemberUpdate =
+                            serde_json::from_str(gateway_payload.event_data.unwrap().get()).unwrap();
+                        self.events
+                            .lock()
+                            .await
+                            .thread
+                            .member_update
+                            .update_data(new_data)
+                            .await;
                     }
                     "THREAD_MEMBERS_UPDATE" => {
-                        let new_data: types::ThreadMembersUpdate = serde_json::from_str(gateway_payload.event_data.unwrap().get()).unwrap();
-                        self.events.lock().await.thread.members_update.update_data(new_data).await;
+                        let new_data: types::ThreadMembersUpdate =
+                            serde_json::from_str(gateway_payload.event_data.unwrap().get()).unwrap();
+                        self.events
+                            .lock()
+                            .await
+                            .thread
+                            .members_update
+                            .update_data(new_data)
+                            .await;
                     }
                     "GUILD_CREATE" => {
-                        let new_data: types::GuildCreate = serde_json::from_str(gateway_payload.event_data.unwrap().get()).unwrap();
-                        self.events.lock().await.guild.create.update_data(new_data).await;
+                        let new_data: types::GuildCreate =
+                            serde_json::from_str(gateway_payload.event_data.unwrap().get()).unwrap();
+                        self.events
+                            .lock()
+                            .await
+                            .guild
+                            .create
+                            .update_data(new_data)
+                            .await;
                     }
                     "GUILD_UPDATE" => {
-                        let new_data: types::GuildUpdate = serde_json::from_str(gateway_payload.event_data.unwrap().get()).unwrap();
-                        self.events.lock().await.guild.update.update_data(new_data).await;
+                        let new_data: types::GuildUpdate =
+                            serde_json::from_str(gateway_payload.event_data.unwrap().get()).unwrap();
+                        self.events
+                            .lock()
+                            .await
+                            .guild
+                            .update
+                            .update_data(new_data)
+                            .await;
                     }
                     "GUILD_DELETE" => {
-                        let new_data: types::GuildDelete = serde_json::from_str(gateway_payload.event_data.unwrap().get()).unwrap();
-                        self.events.lock().await.guild.delete.update_data(new_data).await;
+                        let new_data: types::GuildDelete =
+                            serde_json::from_str(gateway_payload.event_data.unwrap().get()).unwrap();
+                        self.events
+                            .lock()
+                            .await
+                            .guild
+                            .delete
+                            .update_data(new_data)
+                            .await;
                     }
                     "GUILD_AUDIT_LOG_ENTRY_CREATE" => {
-                        let new_data: types::GuildAuditLogEntryCreate = serde_json::from_str(gateway_payload.event_data.unwrap().get()).unwrap();
-                        self.events.lock().await.guild.audit_log_entry_create.update_data(new_data).await;
+                        let new_data: types::GuildAuditLogEntryCreate =
+                            serde_json::from_str(gateway_payload.event_data.unwrap().get()).unwrap();
+                        self.events
+                            .lock()
+                            .await
+                            .guild
+                            .audit_log_entry_create
+                            .update_data(new_data)
+                            .await;
                     }
                     "GUILD_BAN_ADD" => {
-                        let new_data: types::GuildBanAdd = serde_json::from_str(gateway_payload.event_data.unwrap().get()).unwrap();
-                        self.events.lock().await.guild.ban_add.update_data(new_data).await;
+                        let new_data: types::GuildBanAdd =
+                            serde_json::from_str(gateway_payload.event_data.unwrap().get()).unwrap();
+                        self.events
+                            .lock()
+                            .await
+                            .guild
+                            .ban_add
+                            .update_data(new_data)
+                            .await;
                     }
                     "GUILD_BAN_REMOVE" => {
-                        let new_data: types::GuildBanRemove = serde_json::from_str(gateway_payload.event_data.unwrap().get()).unwrap();
-                        self.events.lock().await.guild.ban_remove.update_data(new_data).await;
+                        let new_data: types::GuildBanRemove =
+                            serde_json::from_str(gateway_payload.event_data.unwrap().get()).unwrap();
+                        self.events
+                            .lock()
+                            .await
+                            .guild
+                            .ban_remove
+                            .update_data(new_data)
+                            .await;
                     }
                     "GUILD_EMOJIS_UPDATE" => {
-                        let new_data: types::GuildEmojisUpdate = serde_json::from_str(gateway_payload.event_data.unwrap().get()).unwrap();
-                        self.events.lock().await.guild.emojis_update.update_data(new_data).await;
+                        let new_data: types::GuildEmojisUpdate =
+                            serde_json::from_str(gateway_payload.event_data.unwrap().get()).unwrap();
+                        self.events
+                            .lock()
+                            .await
+                            .guild
+                            .emojis_update
+                            .update_data(new_data)
+                            .await;
                     }
                     "GUILD_STICKERS_UPDATE" => {
-                        let new_data: types::GuildStickersUpdate = serde_json::from_str(gateway_payload.event_data.unwrap().get()).unwrap();
-                        self.events.lock().await.guild.stickers_update.update_data(new_data).await;
+                        let new_data: types::GuildStickersUpdate =
+                            serde_json::from_str(gateway_payload.event_data.unwrap().get()).unwrap();
+                        self.events
+                            .lock()
+                            .await
+                            .guild
+                            .stickers_update
+                            .update_data(new_data)
+                            .await;
                     }
                     "GUILD_INTEGRATIONS_UPDATE" => {
-                        let new_data: types::GuildIntegrationsUpdate = serde_json::from_str(gateway_payload.event_data.unwrap().get()).unwrap();
-                        self.events.lock().await.guild.integrations_update.update_data(new_data).await;
+                        let new_data: types::GuildIntegrationsUpdate =
+                            serde_json::from_str(gateway_payload.event_data.unwrap().get()).unwrap();
+                        self.events
+                            .lock()
+                            .await
+                            .guild
+                            .integrations_update
+                            .update_data(new_data)
+                            .await;
                     }
                     "GUILD_MEMBER_ADD" => {
-                        let new_data: types::GuildMemberAdd = serde_json::from_str(gateway_payload.event_data.unwrap().get()).unwrap();
-                        self.events.lock().await.guild.member_add.update_data(new_data).await;
+                        let new_data: types::GuildMemberAdd =
+                            serde_json::from_str(gateway_payload.event_data.unwrap().get()).unwrap();
+                        self.events
+                            .lock()
+                            .await
+                            .guild
+                            .member_add
+                            .update_data(new_data)
+                            .await;
                     }
                     "GUILD_MEMBER_REMOVE" => {
-                        let new_data: types::GuildMemberRemove = serde_json::from_str(gateway_payload.event_data.unwrap().get()).unwrap();
-                        self.events.lock().await.guild.member_remove.update_data(new_data).await;
+                        let new_data: types::GuildMemberRemove =
+                            serde_json::from_str(gateway_payload.event_data.unwrap().get()).unwrap();
+                        self.events
+                            .lock()
+                            .await
+                            .guild
+                            .member_remove
+                            .update_data(new_data)
+                            .await;
                     }
                     "GUILD_MEMBER_UPDATE" => {
-                        let new_data: types::GuildMemberUpdate = serde_json::from_str(gateway_payload.event_data.unwrap().get()).unwrap();
-                        self.events.lock().await.guild.member_update.update_data(new_data).await;
+                        let new_data: types::GuildMemberUpdate =
+                            serde_json::from_str(gateway_payload.event_data.unwrap().get()).unwrap();
+                        self.events
+                            .lock()
+                            .await
+                            .guild
+                            .member_update
+                            .update_data(new_data)
+                            .await;
                     }
                     "GUILD_MEMBERS_CHUNK" => {
-                        let new_data: types::GuildMembersChunk = serde_json::from_str(gateway_payload.event_data.unwrap().get()).unwrap();
-                        self.events.lock().await.guild.members_chunk.update_data(new_data).await;
+                        let new_data: types::GuildMembersChunk =
+                            serde_json::from_str(gateway_payload.event_data.unwrap().get()).unwrap();
+                        self.events
+                            .lock()
+                            .await
+                            .guild
+                            .members_chunk
+                            .update_data(new_data)
+                            .await;
                     }
                     "GUILD_ROLE_CREATE" => {
-                        let new_data: types::GuildRoleCreate = serde_json::from_str(gateway_payload.event_data.unwrap().get()).unwrap();
-                        self.events.lock().await.guild.role_create.update_data(new_data).await;
+                        let new_data: types::GuildRoleCreate =
+                            serde_json::from_str(gateway_payload.event_data.unwrap().get()).unwrap();
+                        self.events
+                            .lock()
+                            .await
+                            .guild
+                            .role_create
+                            .update_data(new_data)
+                            .await;
                     }
                     "GUILD_ROLE_UPDATE" => {
-                        let new_data: types::GuildRoleUpdate = serde_json::from_str(gateway_payload.event_data.unwrap().get()).unwrap();
-                        self.events.lock().await.guild.role_update.update_data(new_data).await;
+                        let new_data: types::GuildRoleUpdate =
+                            serde_json::from_str(gateway_payload.event_data.unwrap().get()).unwrap();
+                        self.events
+                            .lock()
+                            .await
+                            .guild
+                            .role_update
+                            .update_data(new_data)
+                            .await;
                     }
                     "GUILD_ROLE_DELETE" => {
-                        let new_data: types::GuildRoleDelete = serde_json::from_str(gateway_payload.event_data.unwrap().get()).unwrap();
-                        self.events.lock().await.guild.role_delete.update_data(new_data).await;
+                        let new_data: types::GuildRoleDelete =
+                            serde_json::from_str(gateway_payload.event_data.unwrap().get()).unwrap();
+                        self.events
+                            .lock()
+                            .await
+                            .guild
+                            .role_delete
+                            .update_data(new_data)
+                            .await;
                     }
                     "GUILD_SCHEDULED_EVENT_CREATE" => {
-                        let new_data: types::GuildScheduledEventCreate = serde_json::from_str(gateway_payload.event_data.unwrap().get()).unwrap();
-                        self.events.lock().await.guild.role_scheduled_event_create.update_data(new_data).await;
+                        let new_data: types::GuildScheduledEventCreate =
+                            serde_json::from_str(gateway_payload.event_data.unwrap().get()).unwrap();
+                        self.events
+                            .lock()
+                            .await
+                            .guild
+                            .role_scheduled_event_create
+                            .update_data(new_data)
+                            .await;
                     }
                     "GUILD_SCHEDULED_EVENT_UPDATE" => {
-                        let new_data: types::GuildScheduledEventUpdate = serde_json::from_str(gateway_payload.event_data.unwrap().get()).unwrap();
-                        self.events.lock().await.guild.role_scheduled_event_update.update_data(new_data).await;
+                        let new_data: types::GuildScheduledEventUpdate =
+                            serde_json::from_str(gateway_payload.event_data.unwrap().get()).unwrap();
+                        self.events
+                            .lock()
+                            .await
+                            .guild
+                            .role_scheduled_event_update
+                            .update_data(new_data)
+                            .await;
                     }
                     "GUILD_SCHEDULED_EVENT_DELETE" => {
-                        let new_data: types::GuildScheduledEventDelete = serde_json::from_str(gateway_payload.event_data.unwrap().get()).unwrap();
-                        self.events.lock().await.guild.role_scheduled_event_delete.update_data(new_data).await;
+                        let new_data: types::GuildScheduledEventDelete =
+                            serde_json::from_str(gateway_payload.event_data.unwrap().get()).unwrap();
+                        self.events
+                            .lock()
+                            .await
+                            .guild
+                            .role_scheduled_event_delete
+                            .update_data(new_data)
+                            .await;
                     }
                     "GUILD_SCHEDULED_EVENT_USER_ADD" => {
-                        let new_data: types::GuildScheduledEventUserAdd = serde_json::from_str(gateway_payload.event_data.unwrap().get()).unwrap();
-                        self.events.lock().await.guild.role_scheduled_event_user_add.update_data(new_data).await;
+                        let new_data: types::GuildScheduledEventUserAdd =
+                            serde_json::from_str(gateway_payload.event_data.unwrap().get()).unwrap();
+                        self.events
+                            .lock()
+                            .await
+                            .guild
+                            .role_scheduled_event_user_add
+                            .update_data(new_data)
+                            .await;
                     }
                     "GUILD_SCHEDULED_EVENT_USER_REMOVE" => {
-                        let new_data: types::GuildScheduledEventUserRemove = serde_json::from_str(gateway_payload.event_data.unwrap().get()).unwrap();
-                        self.events.lock().await.guild.role_scheduled_event_user_remove.update_data(new_data).await;
+                        let new_data: types::GuildScheduledEventUserRemove =
+                            serde_json::from_str(gateway_payload.event_data.unwrap().get()).unwrap();
+                        self.events
+                            .lock()
+                            .await
+                            .guild
+                            .role_scheduled_event_user_remove
+                            .update_data(new_data)
+                            .await;
                     }
                     "PASSIVE_UPDATE_V1" => {
-                        let new_data: types::PassiveUpdateV1 = serde_json::from_str(gateway_payload.event_data.unwrap().get()).unwrap();
-                        self.events.lock().await.guild.passive_update_v1.update_data(new_data).await;
+                        let new_data: types::PassiveUpdateV1 =
+                            serde_json::from_str(gateway_payload.event_data.unwrap().get()).unwrap();
+                        self.events
+                            .lock()
+                            .await
+                            .guild
+                            .passive_update_v1
+                            .update_data(new_data)
+                            .await;
                     }
                     "INTEGRATION_CREATE" => {
-                        let new_data: types::IntegrationCreate = serde_json::from_str(gateway_payload.event_data.unwrap().get()).unwrap();
-                        self.events.lock().await.integration.create.update_data(new_data).await;
+                        let new_data: types::IntegrationCreate =
+                            serde_json::from_str(gateway_payload.event_data.unwrap().get()).unwrap();
+                        self.events
+                            .lock()
+                            .await
+                            .integration
+                            .create
+                            .update_data(new_data)
+                            .await;
                     }
                     "INTEGRATION_UPDATE" => {
-                        let new_data: types::IntegrationUpdate = serde_json::from_str(gateway_payload.event_data.unwrap().get()).unwrap();
-                        self.events.lock().await.integration.update.update_data(new_data).await;
+                        let new_data: types::IntegrationUpdate =
+                            serde_json::from_str(gateway_payload.event_data.unwrap().get()).unwrap();
+                        self.events
+                            .lock()
+                            .await
+                            .integration
+                            .update
+                            .update_data(new_data)
+                            .await;
                     }
                     "INTEGRATION_DELETE" => {
-                        let new_data: types::IntegrationDelete = serde_json::from_str(gateway_payload.event_data.unwrap().get()).unwrap();
-                        self.events.lock().await.integration.delete.update_data(new_data).await;
+                        let new_data: types::IntegrationDelete =
+                            serde_json::from_str(gateway_payload.event_data.unwrap().get()).unwrap();
+                        self.events
+                            .lock()
+                            .await
+                            .integration
+                            .delete
+                            .update_data(new_data)
+                            .await;
                     }
                     "INTERACTION_CREATE" => {
-                        let new_data: types::InteractionCreate = serde_json::from_str(gateway_payload.event_data.unwrap().get()).unwrap();
-                        self.events.lock().await.interaction.create.update_data(new_data).await;
+                        let new_data: types::InteractionCreate =
+                            serde_json::from_str(gateway_payload.event_data.unwrap().get()).unwrap();
+                        self.events
+                            .lock()
+                            .await
+                            .interaction
+                            .create
+                            .update_data(new_data)
+                            .await;
                     }
                     "INVITE_CREATE" => {
-                        let new_data: types::InviteCreate = serde_json::from_str(gateway_payload.event_data.unwrap().get()).unwrap();
-                        self.events.lock().await.invite.create.update_data(new_data).await;
+                        let new_data: types::InviteCreate =
+                            serde_json::from_str(gateway_payload.event_data.unwrap().get()).unwrap();
+                        self.events
+                            .lock()
+                            .await
+                            .invite
+                            .create
+                            .update_data(new_data)
+                            .await;
                     }
                     "INVITE_DELETE" => {
-                        let new_data: types::InviteDelete = serde_json::from_str(gateway_payload.event_data.unwrap().get()).unwrap();
-                        self.events.lock().await.invite.delete.update_data(new_data).await;
+                        let new_data: types::InviteDelete =
+                            serde_json::from_str(gateway_payload.event_data.unwrap().get()).unwrap();
+                        self.events
+                            .lock()
+                            .await
+                            .invite
+                            .delete
+                            .update_data(new_data)
+                            .await;
                     }
                     "MESSAGE_CREATE" => {
-                        let new_data: types::MessageCreate = serde_json::from_str(gateway_payload.event_data.unwrap().get()).unwrap();
-                        self.events.lock().await.message.create.update_data(new_data).await;
+                        let new_data: types::MessageCreate =
+                            serde_json::from_str(gateway_payload.event_data.unwrap().get()).unwrap();
+                        self.events
+                            .lock()
+                            .await
+                            .message
+                            .create
+                            .update_data(new_data)
+                            .await;
                     }
                     "MESSAGE_UPDATE" => {
-                        let new_data: types::MessageUpdate = serde_json::from_str(gateway_payload.event_data.unwrap().get()).unwrap();
-                        self.events.lock().await.message.update.update_data(new_data).await;
+                        let new_data: types::MessageUpdate =
+                            serde_json::from_str(gateway_payload.event_data.unwrap().get()).unwrap();
+                        self.events
+                            .lock()
+                            .await
+                            .message
+                            .update
+                            .update_data(new_data)
+                            .await;
                     }
                     "MESSAGE_DELETE" => {
-                        let new_data: types::MessageDelete = serde_json::from_str(gateway_payload.event_data.unwrap().get()).unwrap();
-                        self.events.lock().await.message.delete.update_data(new_data).await;
+                        let new_data: types::MessageDelete =
+                            serde_json::from_str(gateway_payload.event_data.unwrap().get()).unwrap();
+                        self.events
+                            .lock()
+                            .await
+                            .message
+                            .delete
+                            .update_data(new_data)
+                            .await;
                     }
                     "MESSAGE_DELETE_BULK" => {
-                        let new_data: types::MessageDeleteBulk = serde_json::from_str(gateway_payload.event_data.unwrap().get()).unwrap();
-                        self.events.lock().await.message.delete_bulk.update_data(new_data).await;
+                        let new_data: types::MessageDeleteBulk =
+                            serde_json::from_str(gateway_payload.event_data.unwrap().get()).unwrap();
+                        self.events
+                            .lock()
+                            .await
+                            .message
+                            .delete_bulk
+                            .update_data(new_data)
+                            .await;
                     }
                     "MESSAGE_REACTION_ADD" => {
-                        let new_data: types::MessageReactionAdd = serde_json::from_str(gateway_payload.event_data.unwrap().get()).unwrap();
-                        self.events.lock().await.message.reaction_add.update_data(new_data).await;
+                        let new_data: types::MessageReactionAdd =
+                            serde_json::from_str(gateway_payload.event_data.unwrap().get()).unwrap();
+                        self.events
+                            .lock()
+                            .await
+                            .message
+                            .reaction_add
+                            .update_data(new_data)
+                            .await;
                     }
                     "MESSAGE_REACTION_REMOVE" => {
-                        let new_data: types::MessageReactionRemove = serde_json::from_str(gateway_payload.event_data.unwrap().get()).unwrap();
-                        self.events.lock().await.message.reaction_remove.update_data(new_data).await;
+                        let new_data: types::MessageReactionRemove =
+                            serde_json::from_str(gateway_payload.event_data.unwrap().get()).unwrap();
+                        self.events
+                            .lock()
+                            .await
+                            .message
+                            .reaction_remove
+                            .update_data(new_data)
+                            .await;
                     }
                     "MESSAGE_REACTION_REMOVE_ALL" => {
-                        let new_data: types::MessageReactionRemoveAll = serde_json::from_str(gateway_payload.event_data.unwrap().get()).unwrap();
-                        self.events.lock().await.message.reaction_remove_all.update_data(new_data).await;
+                        let new_data: types::MessageReactionRemoveAll =
+                            serde_json::from_str(gateway_payload.event_data.unwrap().get()).unwrap();
+                        self.events
+                            .lock()
+                            .await
+                            .message
+                            .reaction_remove_all
+                            .update_data(new_data)
+                            .await;
                     }
                     "MESSAGE_REACTION_REMOVE_EMOJI" => {
-                        let new_data: types::MessageReactionRemoveEmoji= serde_json::from_str(gateway_payload.event_data.unwrap().get()).unwrap();
-                        self.events.lock().await.message.reaction_remove_emoji.update_data(new_data).await;
-                    },
+                        let new_data: types::MessageReactionRemoveEmoji =
+                            serde_json::from_str(gateway_payload.event_data.unwrap().get()).unwrap();
+                        self.events
+                            .lock()
+                            .await
+                            .message
+                            .reaction_remove_emoji
+                            .update_data(new_data)
+                            .await;
+                    }
                     "MESSAGE_ACK" => {
-                        let new_data: types::MessageACK = serde_json::from_str(gateway_payload.event_data.unwrap().get()).unwrap();
-                        self.events.lock().await.message.ack.update_data(new_data).await;
+                        let new_data: types::MessageACK =
+                            serde_json::from_str(gateway_payload.event_data.unwrap().get()).unwrap();
+                        self.events
+                            .lock()
+                            .await
+                            .message
+                            .ack
+                            .update_data(new_data)
+                            .await;
                     }
                     "PRESENCE_UPDATE" => {
-                        let new_data: types::PresenceUpdate = serde_json::from_str(gateway_payload.event_data.unwrap().get()).unwrap();
-                        self.events.lock().await.user.presence_update.update_data(new_data).await;
+                        let new_data: types::PresenceUpdate =
+                            serde_json::from_str(gateway_payload.event_data.unwrap().get()).unwrap();
+                        self.events
+                            .lock()
+                            .await
+                            .user
+                            .presence_update
+                            .update_data(new_data)
+                            .await;
                     }
                     "RELATIONSHIP_ADD" => {
-                        let new_data: types::RelationshipAdd = serde_json::from_str(gateway_payload.event_data.unwrap().get()).unwrap();
-                        self.events.lock().await.relationship.add.update_data(new_data).await;
+                        let new_data: types::RelationshipAdd =
+                            serde_json::from_str(gateway_payload.event_data.unwrap().get()).unwrap();
+                        self.events
+                            .lock()
+                            .await
+                            .relationship
+                            .add
+                            .update_data(new_data)
+                            .await;
                     }
                     "RELATIONSHIP_REMOVE" => {
-                        let new_data: types::RelationshipRemove = serde_json::from_str(gateway_payload.event_data.unwrap().get()).unwrap();
-                        self.events.lock().await.relationship.remove.update_data(new_data).await;
+                        let new_data: types::RelationshipRemove =
+                            serde_json::from_str(gateway_payload.event_data.unwrap().get()).unwrap();
+                        self.events
+                            .lock()
+                            .await
+                            .relationship
+                            .remove
+                            .update_data(new_data)
+                            .await;
                     }
                     "STAGE_INSTANCE_CREATE" => {
-                        let new_data: types::StageInstanceCreate = serde_json::from_str(gateway_payload.event_data.unwrap().get()).unwrap();
-                        self.events.lock().await.stage_instance.create.update_data(new_data).await;
+                        let new_data: types::StageInstanceCreate =
+                            serde_json::from_str(gateway_payload.event_data.unwrap().get()).unwrap();
+                        self.events
+                            .lock()
+                            .await
+                            .stage_instance
+                            .create
+                            .update_data(new_data)
+                            .await;
                     }
                     "STAGE_INSTANCE_UPDATE" => {
-                        let new_data: types::StageInstanceUpdate = serde_json::from_str(gateway_payload.event_data.unwrap().get()).unwrap();
-                        self.events.lock().await.stage_instance.update.update_data(new_data).await;
+                        let new_data: types::StageInstanceUpdate =
+                            serde_json::from_str(gateway_payload.event_data.unwrap().get()).unwrap();
+                        self.events
+                            .lock()
+                            .await
+                            .stage_instance
+                            .update
+                            .update_data(new_data)
+                            .await;
                     }
                     "STAGE_INSTANCE_DELETE" => {
-                        let new_data: types::StageInstanceDelete = serde_json::from_str(gateway_payload.event_data.unwrap().get()).unwrap();
-                        self.events.lock().await.stage_instance.delete.update_data(new_data).await;
+                        let new_data: types::StageInstanceDelete =
+                            serde_json::from_str(gateway_payload.event_data.unwrap().get()).unwrap();
+                        self.events
+                            .lock()
+                            .await
+                            .stage_instance
+                            .delete
+                            .update_data(new_data)
+                            .await;
                     }
                     "SESSIONS_REPLACE" => {
-                        let sessions: Vec<types::Session> = serde_json::from_str(gateway_payload.event_data.unwrap().get()).unwrap();
-                        let new_data = types::SessionsReplace {sessions};
-                        self.events.lock().await.session.replace.update_data(new_data).await;
+                        let sessions: Vec<types::Session> =
+                            serde_json::from_str(gateway_payload.event_data.unwrap().get()).unwrap();
+                        let new_data = types::SessionsReplace { sessions };
+                        self.events
+                            .lock()
+                            .await
+                            .session
+                            .replace
+                            .update_data(new_data)
+                            .await;
                     }
                     "TYPING_START" => {
-                        let new_data: types::TypingStartEvent = serde_json::from_str(gateway_payload.event_data.unwrap().get()).unwrap();
-                        self.events.lock().await.user.typing_start_event.update_data(new_data).await;
+                        let new_data: types::TypingStartEvent =
+                            serde_json::from_str(gateway_payload.event_data.unwrap().get()).unwrap();
+                        self.events
+                            .lock()
+                            .await
+                            .user
+                            .typing_start_event
+                            .update_data(new_data)
+                            .await;
                     }
                     "USER_UPDATE" => {
-                        let new_data: types::UserUpdate = serde_json::from_str(gateway_payload.event_data.unwrap().get()).unwrap();
-                        self.events.lock().await.user.update.update_data(new_data).await;
+                        let new_data: types::UserUpdate =
+                            serde_json::from_str(gateway_payload.event_data.unwrap().get()).unwrap();
+                        self.events
+                            .lock()
+                            .await
+                            .user
+                            .update
+                            .update_data(new_data)
+                            .await;
                     },
                     "USER_GUILD_SETTINGS_UPDATE" => {
                         let new_data: types::UserGuildSettingsUpdate = serde_json::from_str(gateway_payload.event_data.unwrap().get()).unwrap();
                         self.events.lock().await.user.guild_settings_update.update_data(new_data).await;
                     }
                     "VOICE_STATE_UPDATE" => {
-                        let new_data: types::VoiceStateUpdate = serde_json::from_str(gateway_payload.event_data.unwrap().get()).unwrap();
-                        self.events.lock().await.voice.state_update.update_data(new_data).await;
-                    }
-                    "VOICE_SERVER_UPDATE" => {
-                        let new_data: types::VoiceServerUpdate = serde_json::from_str(gateway_payload.event_data.unwrap().get()).unwrap();
-                        self.events.lock().await.voice.server_update.update_data(new_data).await;
-                    }
-                    "WEBHOOKS_UPDATE" => {
-                        let new_data: types::WebhooksUpdate = serde_json::from_str(gateway_payload.event_data.unwrap().get()).unwrap();
-                        self.events.lock().await.webhooks.update.update_data(new_data).await;
-=======
-                        let new_data: types::GatewayReady =
-                            serde_json::from_str(gateway_payload.d.unwrap().get()).unwrap();
-                        self.events
-                            .lock()
-                            .await
-                            .session
-                            .ready
-                            .update_data(new_data)
-                            .await;
-                    }
-                    "READY_SUPPLEMENTAL" => {
-                        let new_data: types::GatewayReadySupplemental =
-                            serde_json::from_str(gateway_payload.d.unwrap().get()).unwrap();
-                        self.events
-                            .lock()
-                            .await
-                            .session
-                            .ready_supplimental
-                            .update_data(new_data)
-                            .await;
-                    }
-                    "RESUMED" => {}
-                    "APPLICATION_COMMAND_PERMISSIONS_UPDATE" => {
-                        let new_data: types::ApplicationCommandPermissionsUpdate =
-                            serde_json::from_str(gateway_payload.d.unwrap().get()).unwrap();
-                        self.events
-                            .lock()
-                            .await
-                            .application
-                            .command_permissions_update
-                            .update_data(new_data)
-                            .await;
-                    }
-                    "AUTO_MODERATION_RULE_CREATE" => {
-                        let new_data: types::AutoModerationRuleCreate =
-                            serde_json::from_str(gateway_payload.d.unwrap().get()).unwrap();
-                        self.events
-                            .lock()
-                            .await
-                            .auto_moderation
-                            .rule_create
-                            .update_data(new_data)
-                            .await;
-                    }
-                    "AUTO_MODERATION_RULE_UPDATE" => {
-                        let new_data: types::AutoModerationRuleUpdate =
-                            serde_json::from_str(gateway_payload.d.unwrap().get()).unwrap();
-                        self.events
-                            .lock()
-                            .await
-                            .auto_moderation
-                            .rule_update
-                            .update_data(new_data)
-                            .await;
-                    }
-                    "AUTO_MODERATION_RULE_DELETE" => {
-                        let new_data: types::AutoModerationRuleDelete =
-                            serde_json::from_str(gateway_payload.d.unwrap().get()).unwrap();
-                        self.events
-                            .lock()
-                            .await
-                            .auto_moderation
-                            .rule_delete
-                            .update_data(new_data)
-                            .await;
-                    }
-                    "AUTO_MODERATION_ACTION_EXECUTION" => {
-                        let new_data: types::AutoModerationActionExecution =
-                            serde_json::from_str(gateway_payload.d.unwrap().get()).unwrap();
-                        self.events
-                            .lock()
-                            .await
-                            .auto_moderation
-                            .action_execution
-                            .update_data(new_data)
-                            .await;
-                    }
-                    "CHANNEL_CREATE" => {
-                        let new_data: types::ChannelCreate =
-                            serde_json::from_str(gateway_payload.d.unwrap().get()).unwrap();
-                        self.events
-                            .lock()
-                            .await
-                            .channel
-                            .create
-                            .update_data(new_data)
-                            .await;
-                    }
-                    "CHANNEL_UPDATE" => {
-                        let new_data: types::ChannelUpdate =
-                            serde_json::from_str(gateway_payload.d.unwrap().get()).unwrap();
-                        self.events
-                            .lock()
-                            .await
-                            .channel
-                            .update
-                            .update_data(new_data)
-                            .await;
-                    }
-                    "CHANNEL_UNREAD_UPDATE" => {
-                        let new_data: types::ChannelUnreadUpdate =
-                            serde_json::from_str(gateway_payload.d.unwrap().get()).unwrap();
-                        self.events
-                            .lock()
-                            .await
-                            .channel
-                            .unread_update
-                            .update_data(new_data)
-                            .await;
-                    }
-                    "CHANNEL_DELETE" => {
-                        let new_data: types::ChannelDelete =
-                            serde_json::from_str(gateway_payload.d.unwrap().get()).unwrap();
-                        self.events
-                            .lock()
-                            .await
-                            .channel
-                            .delete
-                            .update_data(new_data)
-                            .await;
-                    }
-                    "CHANNEL_PINS_UPDATE" => {
-                        let new_data: types::ChannelPinsUpdate =
-                            serde_json::from_str(gateway_payload.d.unwrap().get()).unwrap();
-                        self.events
-                            .lock()
-                            .await
-                            .channel
-                            .pins_update
-                            .update_data(new_data)
-                            .await;
-                    }
-                    "CALL_CREATE" => {
-                        let new_data: types::CallCreate =
-                            serde_json::from_str(gateway_payload.d.unwrap().get()).unwrap();
-                        self.events
-                            .lock()
-                            .await
-                            .call
-                            .create
-                            .update_data(new_data)
-                            .await;
-                    }
-                    "CALL_UPDATE" => {
-                        let new_data: types::CallUpdate =
-                            serde_json::from_str(gateway_payload.d.unwrap().get()).unwrap();
-                        self.events
-                            .lock()
-                            .await
-                            .call
-                            .update
-                            .update_data(new_data)
-                            .await;
-                    }
-                    "CALL_DELETE" => {
-                        let new_data: types::CallDelete =
-                            serde_json::from_str(gateway_payload.d.unwrap().get()).unwrap();
-                        self.events
-                            .lock()
-                            .await
-                            .call
-                            .delete
-                            .update_data(new_data)
-                            .await;
-                    }
-                    "THREAD_CREATE" => {
-                        let new_data: types::ThreadCreate =
-                            serde_json::from_str(gateway_payload.d.unwrap().get()).unwrap();
-                        self.events
-                            .lock()
-                            .await
-                            .thread
-                            .create
-                            .update_data(new_data)
-                            .await;
-                    }
-                    "THREAD_UPDATE" => {
-                        let new_data: types::ThreadUpdate =
-                            serde_json::from_str(gateway_payload.d.unwrap().get()).unwrap();
-                        self.events
-                            .lock()
-                            .await
-                            .thread
-                            .update
-                            .update_data(new_data)
-                            .await;
-                    }
-                    "THREAD_DELETE" => {
-                        let new_data: types::ThreadDelete =
-                            serde_json::from_str(gateway_payload.d.unwrap().get()).unwrap();
-                        self.events
-                            .lock()
-                            .await
-                            .thread
-                            .delete
-                            .update_data(new_data)
-                            .await;
-                    }
-                    "THREAD_LIST_SYNC" => {
-                        let new_data: types::ThreadListSync =
-                            serde_json::from_str(gateway_payload.d.unwrap().get()).unwrap();
-                        self.events
-                            .lock()
-                            .await
-                            .thread
-                            .list_sync
-                            .update_data(new_data)
-                            .await;
-                    }
-                    "THREAD_MEMBER_UPDATE" => {
-                        let new_data: types::ThreadMemberUpdate =
-                            serde_json::from_str(gateway_payload.d.unwrap().get()).unwrap();
-                        self.events
-                            .lock()
-                            .await
-                            .thread
-                            .member_update
-                            .update_data(new_data)
-                            .await;
-                    }
-                    "THREAD_MEMBERS_UPDATE" => {
-                        let new_data: types::ThreadMembersUpdate =
-                            serde_json::from_str(gateway_payload.d.unwrap().get()).unwrap();
-                        self.events
-                            .lock()
-                            .await
-                            .thread
-                            .members_update
-                            .update_data(new_data)
-                            .await;
-                    }
-                    "GUILD_CREATE" => {
-                        let new_data: types::GuildCreate =
-                            serde_json::from_str(gateway_payload.d.unwrap().get()).unwrap();
-                        self.events
-                            .lock()
-                            .await
-                            .guild
-                            .create
-                            .update_data(new_data)
-                            .await;
-                    }
-                    "GUILD_UPDATE" => {
-                        let new_data: types::GuildUpdate =
-                            serde_json::from_str(gateway_payload.d.unwrap().get()).unwrap();
-                        self.events
-                            .lock()
-                            .await
-                            .guild
-                            .update
-                            .update_data(new_data)
-                            .await;
-                    }
-                    "GUILD_DELETE" => {
-                        let new_data: types::GuildDelete =
-                            serde_json::from_str(gateway_payload.d.unwrap().get()).unwrap();
-                        self.events
-                            .lock()
-                            .await
-                            .guild
-                            .delete
-                            .update_data(new_data)
-                            .await;
-                    }
-                    "GUILD_AUDIT_LOG_ENTRY_CREATE" => {
-                        let new_data: types::GuildAuditLogEntryCreate =
-                            serde_json::from_str(gateway_payload.d.unwrap().get()).unwrap();
-                        self.events
-                            .lock()
-                            .await
-                            .guild
-                            .audit_log_entry_create
-                            .update_data(new_data)
-                            .await;
-                    }
-                    "GUILD_BAN_ADD" => {
-                        let new_data: types::GuildBanAdd =
-                            serde_json::from_str(gateway_payload.d.unwrap().get()).unwrap();
-                        self.events
-                            .lock()
-                            .await
-                            .guild
-                            .ban_add
-                            .update_data(new_data)
-                            .await;
-                    }
-                    "GUILD_BAN_REMOVE" => {
-                        let new_data: types::GuildBanRemove =
-                            serde_json::from_str(gateway_payload.d.unwrap().get()).unwrap();
-                        self.events
-                            .lock()
-                            .await
-                            .guild
-                            .ban_remove
-                            .update_data(new_data)
-                            .await;
-                    }
-                    "GUILD_EMOJIS_UPDATE" => {
-                        let new_data: types::GuildEmojisUpdate =
-                            serde_json::from_str(gateway_payload.d.unwrap().get()).unwrap();
-                        self.events
-                            .lock()
-                            .await
-                            .guild
-                            .emojis_update
-                            .update_data(new_data)
-                            .await;
-                    }
-                    "GUILD_STICKERS_UPDATE" => {
-                        let new_data: types::GuildStickersUpdate =
-                            serde_json::from_str(gateway_payload.d.unwrap().get()).unwrap();
-                        self.events
-                            .lock()
-                            .await
-                            .guild
-                            .stickers_update
-                            .update_data(new_data)
-                            .await;
-                    }
-                    "GUILD_INTEGRATIONS_UPDATE" => {
-                        let new_data: types::GuildIntegrationsUpdate =
-                            serde_json::from_str(gateway_payload.d.unwrap().get()).unwrap();
-                        self.events
-                            .lock()
-                            .await
-                            .guild
-                            .integrations_update
-                            .update_data(new_data)
-                            .await;
-                    }
-                    "GUILD_MEMBER_ADD" => {
-                        let new_data: types::GuildMemberAdd =
-                            serde_json::from_str(gateway_payload.d.unwrap().get()).unwrap();
-                        self.events
-                            .lock()
-                            .await
-                            .guild
-                            .member_add
-                            .update_data(new_data)
-                            .await;
-                    }
-                    "GUILD_MEMBER_REMOVE" => {
-                        let new_data: types::GuildMemberRemove =
-                            serde_json::from_str(gateway_payload.d.unwrap().get()).unwrap();
-                        self.events
-                            .lock()
-                            .await
-                            .guild
-                            .member_remove
-                            .update_data(new_data)
-                            .await;
-                    }
-                    "GUILD_MEMBER_UPDATE" => {
-                        let new_data: types::GuildMemberUpdate =
-                            serde_json::from_str(gateway_payload.d.unwrap().get()).unwrap();
-                        self.events
-                            .lock()
-                            .await
-                            .guild
-                            .member_update
-                            .update_data(new_data)
-                            .await;
-                    }
-                    "GUILD_MEMBERS_CHUNK" => {
-                        let new_data: types::GuildMembersChunk =
-                            serde_json::from_str(gateway_payload.d.unwrap().get()).unwrap();
-                        self.events
-                            .lock()
-                            .await
-                            .guild
-                            .members_chunk
-                            .update_data(new_data)
-                            .await;
-                    }
-                    "GUILD_ROLE_CREATE" => {
-                        let new_data: types::GuildRoleCreate =
-                            serde_json::from_str(gateway_payload.d.unwrap().get()).unwrap();
-                        self.events
-                            .lock()
-                            .await
-                            .guild
-                            .role_create
-                            .update_data(new_data)
-                            .await;
-                    }
-                    "GUILD_ROLE_UPDATE" => {
-                        let new_data: types::GuildRoleUpdate =
-                            serde_json::from_str(gateway_payload.d.unwrap().get()).unwrap();
-                        self.events
-                            .lock()
-                            .await
-                            .guild
-                            .role_update
-                            .update_data(new_data)
-                            .await;
-                    }
-                    "GUILD_ROLE_DELETE" => {
-                        let new_data: types::GuildRoleDelete =
-                            serde_json::from_str(gateway_payload.d.unwrap().get()).unwrap();
-                        self.events
-                            .lock()
-                            .await
-                            .guild
-                            .role_delete
-                            .update_data(new_data)
-                            .await;
-                    }
-                    "GUILD_SCHEDULED_EVENT_CREATE" => {
-                        let new_data: types::GuildScheduledEventCreate =
-                            serde_json::from_str(gateway_payload.d.unwrap().get()).unwrap();
-                        self.events
-                            .lock()
-                            .await
-                            .guild
-                            .role_scheduled_event_create
-                            .update_data(new_data)
-                            .await;
-                    }
-                    "GUILD_SCHEDULED_EVENT_UPDATE" => {
-                        let new_data: types::GuildScheduledEventUpdate =
-                            serde_json::from_str(gateway_payload.d.unwrap().get()).unwrap();
-                        self.events
-                            .lock()
-                            .await
-                            .guild
-                            .role_scheduled_event_update
-                            .update_data(new_data)
-                            .await;
-                    }
-                    "GUILD_SCHEDULED_EVENT_DELETE" => {
-                        let new_data: types::GuildScheduledEventDelete =
-                            serde_json::from_str(gateway_payload.d.unwrap().get()).unwrap();
-                        self.events
-                            .lock()
-                            .await
-                            .guild
-                            .role_scheduled_event_delete
-                            .update_data(new_data)
-                            .await;
-                    }
-                    "GUILD_SCHEDULED_EVENT_USER_ADD" => {
-                        let new_data: types::GuildScheduledEventUserAdd =
-                            serde_json::from_str(gateway_payload.d.unwrap().get()).unwrap();
-                        self.events
-                            .lock()
-                            .await
-                            .guild
-                            .role_scheduled_event_user_add
-                            .update_data(new_data)
-                            .await;
-                    }
-                    "GUILD_SCHEDULED_EVENT_USER_REMOVE" => {
-                        let new_data: types::GuildScheduledEventUserRemove =
-                            serde_json::from_str(gateway_payload.d.unwrap().get()).unwrap();
-                        self.events
-                            .lock()
-                            .await
-                            .guild
-                            .role_scheduled_event_user_remove
-                            .update_data(new_data)
-                            .await;
-                    }
-                    "PASSIVE_UPDATE_V1" => {
-                        let new_data: types::PassiveUpdateV1 =
-                            serde_json::from_str(gateway_payload.d.unwrap().get()).unwrap();
-                        self.events
-                            .lock()
-                            .await
-                            .guild
-                            .passive_update_v1
-                            .update_data(new_data)
-                            .await;
-                    }
-                    "INTEGRATION_CREATE" => {
-                        let new_data: types::IntegrationCreate =
-                            serde_json::from_str(gateway_payload.d.unwrap().get()).unwrap();
-                        self.events
-                            .lock()
-                            .await
-                            .integration
-                            .create
-                            .update_data(new_data)
-                            .await;
-                    }
-                    "INTEGRATION_UPDATE" => {
-                        let new_data: types::IntegrationUpdate =
-                            serde_json::from_str(gateway_payload.d.unwrap().get()).unwrap();
-                        self.events
-                            .lock()
-                            .await
-                            .integration
-                            .update
-                            .update_data(new_data)
-                            .await;
-                    }
-                    "INTEGRATION_DELETE" => {
-                        let new_data: types::IntegrationDelete =
-                            serde_json::from_str(gateway_payload.d.unwrap().get()).unwrap();
-                        self.events
-                            .lock()
-                            .await
-                            .integration
-                            .delete
-                            .update_data(new_data)
-                            .await;
-                    }
-                    "INTERACTION_CREATE" => {
-                        let new_data: types::InteractionCreate =
-                            serde_json::from_str(gateway_payload.d.unwrap().get()).unwrap();
-                        self.events
-                            .lock()
-                            .await
-                            .interaction
-                            .create
-                            .update_data(new_data)
-                            .await;
-                    }
-                    "INVITE_CREATE" => {
-                        let new_data: types::InviteCreate =
-                            serde_json::from_str(gateway_payload.d.unwrap().get()).unwrap();
-                        self.events
-                            .lock()
-                            .await
-                            .invite
-                            .create
-                            .update_data(new_data)
-                            .await;
-                    }
-                    "INVITE_DELETE" => {
-                        let new_data: types::InviteDelete =
-                            serde_json::from_str(gateway_payload.d.unwrap().get()).unwrap();
-                        self.events
-                            .lock()
-                            .await
-                            .invite
-                            .delete
-                            .update_data(new_data)
-                            .await;
-                    }
-                    "MESSAGE_CREATE" => {
-                        let new_data: types::MessageCreate =
-                            serde_json::from_str(gateway_payload.d.unwrap().get()).unwrap();
-                        self.events
-                            .lock()
-                            .await
-                            .message
-                            .create
-                            .update_data(new_data)
-                            .await;
-                    }
-                    "MESSAGE_UPDATE" => {
-                        let new_data: types::MessageUpdate =
-                            serde_json::from_str(gateway_payload.d.unwrap().get()).unwrap();
-                        self.events
-                            .lock()
-                            .await
-                            .message
-                            .update
-                            .update_data(new_data)
-                            .await;
-                    }
-                    "MESSAGE_DELETE" => {
-                        let new_data: types::MessageDelete =
-                            serde_json::from_str(gateway_payload.d.unwrap().get()).unwrap();
-                        self.events
-                            .lock()
-                            .await
-                            .message
-                            .delete
-                            .update_data(new_data)
-                            .await;
-                    }
-                    "MESSAGE_DELETE_BULK" => {
-                        let new_data: types::MessageDeleteBulk =
-                            serde_json::from_str(gateway_payload.d.unwrap().get()).unwrap();
-                        self.events
-                            .lock()
-                            .await
-                            .message
-                            .delete_bulk
-                            .update_data(new_data)
-                            .await;
-                    }
-                    "MESSAGE_REACTION_ADD" => {
-                        let new_data: types::MessageReactionAdd =
-                            serde_json::from_str(gateway_payload.d.unwrap().get()).unwrap();
-                        self.events
-                            .lock()
-                            .await
-                            .message
-                            .reaction_add
-                            .update_data(new_data)
-                            .await;
-                    }
-                    "MESSAGE_REACTION_REMOVE" => {
-                        let new_data: types::MessageReactionRemove =
-                            serde_json::from_str(gateway_payload.d.unwrap().get()).unwrap();
-                        self.events
-                            .lock()
-                            .await
-                            .message
-                            .reaction_remove
-                            .update_data(new_data)
-                            .await;
-                    }
-                    "MESSAGE_REACTION_REMOVE_ALL" => {
-                        let new_data: types::MessageReactionRemoveAll =
-                            serde_json::from_str(gateway_payload.d.unwrap().get()).unwrap();
-                        self.events
-                            .lock()
-                            .await
-                            .message
-                            .reaction_remove_all
-                            .update_data(new_data)
-                            .await;
-                    }
-                    "MESSAGE_REACTION_REMOVE_EMOJI" => {
-                        let new_data: types::MessageReactionRemoveEmoji =
-                            serde_json::from_str(gateway_payload.d.unwrap().get()).unwrap();
-                        self.events
-                            .lock()
-                            .await
-                            .message
-                            .reaction_remove_emoji
-                            .update_data(new_data)
-                            .await;
-                    }
-                    "MESSAGE_ACK" => {
-                        let new_data: types::MessageACK =
-                            serde_json::from_str(gateway_payload.d.unwrap().get()).unwrap();
-                        self.events
-                            .lock()
-                            .await
-                            .message
-                            .ack
-                            .update_data(new_data)
-                            .await;
-                    }
-                    "PRESENCE_UPDATE" => {
-                        let new_data: types::PresenceUpdate =
-                            serde_json::from_str(gateway_payload.d.unwrap().get()).unwrap();
-                        self.events
-                            .lock()
-                            .await
-                            .user
-                            .presence_update
-                            .update_data(new_data)
-                            .await;
-                    }
-                    "RELATIONSHIP_ADD" => {
-                        let new_data: types::RelationshipAdd =
-                            serde_json::from_str(gateway_payload.d.unwrap().get()).unwrap();
-                        self.events
-                            .lock()
-                            .await
-                            .relationship
-                            .add
-                            .update_data(new_data)
-                            .await;
-                    }
-                    "RELATIONSHIP_REMOVE" => {
-                        let new_data: types::RelationshipRemove =
-                            serde_json::from_str(gateway_payload.d.unwrap().get()).unwrap();
-                        self.events
-                            .lock()
-                            .await
-                            .relationship
-                            .remove
-                            .update_data(new_data)
-                            .await;
-                    }
-                    "STAGE_INSTANCE_CREATE" => {
-                        let new_data: types::StageInstanceCreate =
-                            serde_json::from_str(gateway_payload.d.unwrap().get()).unwrap();
-                        self.events
-                            .lock()
-                            .await
-                            .stage_instance
-                            .create
-                            .update_data(new_data)
-                            .await;
-                    }
-                    "STAGE_INSTANCE_UPDATE" => {
-                        let new_data: types::StageInstanceUpdate =
-                            serde_json::from_str(gateway_payload.d.unwrap().get()).unwrap();
-                        self.events
-                            .lock()
-                            .await
-                            .stage_instance
-                            .update
-                            .update_data(new_data)
-                            .await;
-                    }
-                    "STAGE_INSTANCE_DELETE" => {
-                        let new_data: types::StageInstanceDelete =
-                            serde_json::from_str(gateway_payload.d.unwrap().get()).unwrap();
-                        self.events
-                            .lock()
-                            .await
-                            .stage_instance
-                            .delete
-                            .update_data(new_data)
-                            .await;
-                    }
-                    "SESSIONS_REPLACE" => {
-                        let sessions: Vec<types::Session> =
-                            serde_json::from_str(gateway_payload.d.unwrap().get()).unwrap();
-                        let new_data = types::SessionsReplace { sessions };
-                        self.events
-                            .lock()
-                            .await
-                            .session
-                            .replace
-                            .update_data(new_data)
-                            .await;
-                    }
-                    "TYPING_START" => {
-                        let new_data: types::TypingStartEvent =
-                            serde_json::from_str(gateway_payload.d.unwrap().get()).unwrap();
-                        self.events
-                            .lock()
-                            .await
-                            .user
-                            .typing_start_event
-                            .update_data(new_data)
-                            .await;
-                    }
-                    "USER_UPDATE" => {
-                        let new_data: types::UserUpdate =
-                            serde_json::from_str(gateway_payload.d.unwrap().get()).unwrap();
-                        self.events
-                            .lock()
-                            .await
-                            .user
-                            .update
-                            .update_data(new_data)
-                            .await;
-                    }
-                    "VOICE_STATE_UPDATE" => {
                         let new_data: types::VoiceStateUpdate =
-                            serde_json::from_str(gateway_payload.d.unwrap().get()).unwrap();
+                            serde_json::from_str(gateway_payload.event_data.unwrap().get()).unwrap();
                         self.events
                             .lock()
                             .await
@@ -1332,7 +1031,7 @@
                     }
                     "VOICE_SERVER_UPDATE" => {
                         let new_data: types::VoiceServerUpdate =
-                            serde_json::from_str(gateway_payload.d.unwrap().get()).unwrap();
+                            serde_json::from_str(gateway_payload.event_data.unwrap().get()).unwrap();
                         self.events
                             .lock()
                             .await
@@ -1343,7 +1042,7 @@
                     }
                     "WEBHOOKS_UPDATE" => {
                         let new_data: types::WebhooksUpdate =
-                            serde_json::from_str(gateway_payload.d.unwrap().get()).unwrap();
+                            serde_json::from_str(gateway_payload.event_data.unwrap().get()).unwrap();
                         self.events
                             .lock()
                             .await
@@ -1351,7 +1050,6 @@
                             .update
                             .update_data(new_data)
                             .await;
->>>>>>> ebe80914
                     }
                     _ => {
                         println!("Received unrecognized gateway event ({})! Please open an issue on the chorus github so we can implement it", &gateway_payload_t);
@@ -1374,20 +1072,15 @@
             GATEWAY_HEARTBEAT_ACK => {
                 println!("GW: Received Heartbeat ACK");
             }
-<<<<<<< HEAD
-            GATEWAY_IDENTIFY | GATEWAY_UPDATE_PRESENCE | GATEWAY_UPDATE_VOICE_STATE | GATEWAY_RESUME | GATEWAY_REQUEST_GUILD_MEMBERS | GATEWAY_CALL_SYNC | GATEWAY_LAZY_REQUEST => {panic!("Received gateway op code that's meant to be sent, not received ({})", gateway_payload.op_code)}
-            _ => {println!("Received unrecognized gateway op code ({})! Please open an issue on the chorus github so we can implement it", gateway_payload.op_code);}
-=======
-            2 | 3 | 4 | 6 | 8 => {
+            GATEWAY_IDENTIFY | GATEWAY_UPDATE_PRESENCE | GATEWAY_UPDATE_VOICE_STATE | GATEWAY_RESUME | GATEWAY_REQUEST_GUILD_MEMBERS | GATEWAY_CALL_SYNC | GATEWAY_LAZY_REQUEST => {
                 panic!(
                     "Received gateway op code that's meant to be sent, not received ({})",
-                    gateway_payload.op
+                    gateway_payload.op_code
                 )
             }
             _ => {
-                println!("Received unrecognised gateway op code ({})! Please open an issue on the chorus github so we can implement it", gateway_payload.op);
+                println!("Received unrecognized gateway op code ({})! Please open an issue on the chorus github so we can implement it", gateway_payload.op_code);
             }
->>>>>>> ebe80914
         }
 
         // If we have an active heartbeat thread and we received a seq number we should let it know
@@ -1616,13 +1309,8 @@
     #[derive(Default, Debug)]
     pub struct Session {
         pub ready: GatewayEvent<types::GatewayReady>,
-<<<<<<< HEAD
         pub ready_supplemental: GatewayEvent<types::GatewayReadySupplemental>,
-        pub replace: GatewayEvent<types::SessionsReplace>
-=======
-        pub ready_supplimental: GatewayEvent<types::GatewayReadySupplemental>,
         pub replace: GatewayEvent<types::SessionsReplace>,
->>>>>>> ebe80914
     }
 
     #[derive(Default, Debug)]
