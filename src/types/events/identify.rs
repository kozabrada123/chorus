--- conflicted
+++ resolved
@@ -2,11 +2,7 @@
 use serde::{Deserialize, Serialize};
 use serde_with::serde_as;
 
-<<<<<<< HEAD
-#[derive(Debug, Deserialize, Serialize, Clone)]
-=======
 #[derive(Debug, Deserialize, Serialize, Clone, PartialEq)]
->>>>>>> 3fc0a7dd
 pub struct GatewayIdentifyPayload {
     pub token: String,
     pub properties: GatewayIdentifyConnectionProps,
