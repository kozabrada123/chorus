--- conflicted
+++ resolved
@@ -26,11 +26,7 @@
     #[cfg_attr(feature = "sqlx", sqlx(skip))]
     pub permissions: Option<String>,
     pub afk_channel_id: Option<Snowflake>,
-<<<<<<< HEAD
     pub afk_timeout: Option<i32>,
-=======
-    pub afk_timeout: Option<u32>,
->>>>>>> 3a6d1c56
     pub widget_enabled: Option<bool>,
     pub widget_channel_id: Option<Snowflake>,
     pub verification_level: Option<i32>,
@@ -39,21 +35,13 @@
     #[cfg_attr(feature = "sqlx", sqlx(skip))]
     pub roles: Option<Vec<RoleObject>>,
     #[cfg_attr(feature = "sqlx", sqlx(skip))]
-<<<<<<< HEAD
     pub emojis: Vec<Emoji>,
     //#[cfg_attr(feature = "sqlx", sqlx(try_from = "String"))]
     pub features: GuildFeaturesList,
-=======
-    pub emojis: Option<Vec<Emoji>>,
->>>>>>> 3a6d1c56
     #[cfg_attr(feature = "sqlx", sqlx(skip))]
     pub application_id: Option<String>,
     pub system_channel_id: Option<Snowflake>,
-<<<<<<< HEAD
     pub system_channel_flags: Option<i32>,
-=======
-    pub system_channel_flags: Option<u32>,
->>>>>>> 3a6d1c56
     pub rules_channel_id: Option<Snowflake>,
     #[cfg_attr(feature = "sqlx", sqlx(skip))]
     pub rules_channel: Option<String>,
@@ -67,7 +55,6 @@
     pub premium_subscription_count: Option<i32>,
     pub preferred_locale: Option<String>,
     pub public_updates_channel_id: Option<Snowflake>,
-<<<<<<< HEAD
     pub max_video_channel_users: Option<i32>,
     #[cfg_attr(feature = "sqlx", sqlx(skip))]
     pub max_stage_video_channel_users: Option<i32>,
@@ -75,12 +62,6 @@
     pub approximate_member_count: Option<i32>,
     #[cfg_attr(feature = "sqlx", sqlx(skip))]
     pub approximate_presence_count: Option<i32>,
-=======
-    pub max_video_channel_users: Option<u32>,
-    pub max_stage_video_channel_users: Option<u32>,
-    pub approximate_member_count: Option<u64>,
-    pub approximate_presence_count: Option<u64>,
->>>>>>> 3a6d1c56
     #[cfg(feature = "sqlx")]
     pub welcome_screen: Option<sqlx::types::Json<WelcomeScreenObject>>,
     #[cfg(not(feature = "sqlx"))]
