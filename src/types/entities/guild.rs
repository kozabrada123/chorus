use chrono::{DateTime, Utc};
use serde::{Deserialize, Serialize};
use serde_repr::{Deserialize_repr, Serialize_repr};

use crate::types::{
    entities::{Channel, Emoji, RoleObject, Sticker, User, VoiceState, Webhook},
    interfaces::WelcomeScreenObject,
    utils::Snowflake,
};

/// See https://discord.com/developers/docs/resources/guild
#[derive(Serialize, Deserialize, Debug, Default, Clone, PartialEq)]
#[cfg_attr(feature = "sqlx", derive(sqlx::FromRow))]
pub struct Guild {
    pub id: Snowflake,
    pub name: Option<String>,
    pub icon: Option<String>,
    pub icon_hash: Option<String>,
    pub splash: Option<String>,
    pub discovery_splash: Option<String>,
    #[cfg_attr(feature = "sqlx", sqlx(skip))]
    pub owner: bool, // True if requesting user is owner
    pub owner_id: Option<Snowflake>,
    pub permissions: Option<String>,
    pub afk_channel_id: Option<Snowflake>,
    pub afk_timeout: Option<u8>,
    pub widget_enabled: Option<bool>,
    pub widget_channel_id: Option<Snowflake>,
    pub verification_level: Option<u8>,
    pub default_message_notifications: Option<u8>,
    pub explicit_content_filter: Option<u8>,
    #[cfg_attr(feature = "sqlx", sqlx(skip))]
    pub roles: Vec<RoleObject>,
    #[cfg_attr(feature = "sqlx", sqlx(skip))]
    pub emojis: Vec<Emoji>,
    #[cfg_attr(feature = "sqlx", sqlx(skip))]
<<<<<<< HEAD
    pub features: String, // TODO: Make this a 'simple-array'
=======
    pub features: Option<Vec<String>>,
>>>>>>> d50248cf
    pub application_id: Option<String>,
    pub system_channel_id: Option<Snowflake>,
    pub system_channel_flags: Option<u8>,
    pub rules_channel_id: Option<Snowflake>,
    pub rules_channel: Option<String>,
    pub max_presences: Option<u64>,
    pub max_members: Option<u64>,
    pub vanity_url_code: Option<String>,
    pub description: Option<String>,
    pub banner: Option<String>,
    pub premium_tier: Option<u8>,
    pub premium_subscription_count: Option<u64>,
    pub preferred_locale: Option<String>,
    pub public_updates_channel_id: Option<Snowflake>,
    pub max_video_channel_users: Option<u8>,
    pub max_stage_video_channel_users: Option<u8>,
    pub approximate_member_count: Option<u64>,
    pub approximate_presence_count: Option<u64>,
    #[cfg(feature = "sqlx")]
    pub welcome_screen: Option<sqlx::types::Json<WelcomeScreenObject>>,
    #[cfg(not(feature = "sqlx"))]
    pub welcome_screen: Option<WelcomeScreenObject>,
    pub nsfw_level: Option<u8>,
    #[cfg_attr(feature = "sqlx", sqlx(skip))]
    pub stickers: Option<Vec<Sticker>>,
    pub premium_progress_bar_enabled: Option<bool>,
    #[cfg_attr(feature = "sqlx", sqlx(skip))]
    pub joined_at: String,
    #[cfg_attr(feature = "sqlx", sqlx(skip))]
    pub bans: Option<Vec<GuildBan>>,
    pub primary_category_id: Option<Snowflake>,
    pub large: Option<bool>,
    #[cfg_attr(feature = "sqlx", sqlx(skip))]
    pub channels: Option<Vec<Channel>>,
    #[cfg_attr(feature = "sqlx", sqlx(skip))]
    pub invites: Option<Vec<GuildInvite>>,
    #[cfg_attr(feature = "sqlx", sqlx(skip))]
    pub voice_states: Option<Vec<VoiceState>>,
    #[cfg_attr(feature = "sqlx", sqlx(skip))]
    pub webhooks: Option<Vec<Webhook>>,
    pub mfa_level: Option<u8>,
    pub region: Option<String>,
}

/// See https://docs.spacebar.chat/routes/#get-/guilds/-guild_id-/bans/-user-
#[derive(Serialize, Deserialize, Debug, Default, Clone, PartialEq)]
#[cfg_attr(feature = "sqlx", derive(sqlx::FromRow))]
pub struct GuildBan {
    pub user_id: Snowflake,
    pub guild_id: Snowflake,
    pub reason: Option<String>,
}

/// See https://docs.spacebar.chat/routes/#cmp--schemas-invite
#[derive(Serialize, Deserialize, Debug, Default, Clone, PartialEq)]
#[cfg_attr(feature = "sqlx", derive(sqlx::FromRow))]
pub struct GuildInvite {
    pub code: String,
    pub temporary: Option<bool>,
    pub uses: Option<i32>,
    pub max_uses: Option<i32>,
    pub max_age: Option<i32>,
    pub created_at: DateTime<Utc>,
    pub expires_at: Option<DateTime<Utc>>,
    pub guild_id: String,
    pub guild: Option<Guild>,
    pub channel_id: String,
    pub channel: Option<Channel>,
    pub inviter_id: Option<String>,
    pub inviter: Option<User>,
    pub target_user_id: Option<String>,
    pub target_user: Option<String>,
    pub target_user_type: Option<i32>,
    pub vanity_url: Option<bool>,
}

#[derive(Serialize, Deserialize, Debug, Default, Clone, PartialEq)]
pub struct UnavailableGuild {
    id: String,
    unavailable: bool,
}

#[derive(Serialize, Deserialize, Debug, Default, Clone, PartialEq)]
pub struct GuildCreateResponse {
    pub id: String,
}

#[derive(Serialize, Deserialize, Debug, Default, Clone)]
/// See https://discord.com/developers/docs/resources/guild-scheduled-event#guild-scheduled-event-object
pub struct GuildScheduledEvent {
    pub id: String,
    pub guild_id: String,
    pub channel_id: Option<String>,
    pub creator_id: Option<String>,
    pub name: String,
    pub description: String,
    pub scheduled_start_time: DateTime<Utc>,
    pub scheduled_end_time: Option<DateTime<Utc>>,
    pub privacy_level: GuildScheduledEventPrivacyLevel,
    pub status: GuildScheduledEventStatus,
    pub entity_type: GuildScheduledEventEntityType,
    pub entity_id: Option<String>,
    pub entity_metadata: Option<GuildScheduledEventEntityMetadata>,
    pub creator: Option<User>,
    pub user_count: Option<u64>,
    pub image: Option<String>,
}

#[derive(Serialize_repr, Deserialize_repr, Debug, Default, Clone)]
#[repr(u8)]
/// See https://discord.com/developers/docs/resources/guild-scheduled-event#guild-scheduled-event-object-guild-scheduled-event-privacy-level
pub enum GuildScheduledEventPrivacyLevel {
    #[default]
    GuildOnly = 2,
}

#[derive(Serialize_repr, Deserialize_repr, Debug, Default, Clone)]
#[repr(u8)]
/// See https://discord.com/developers/docs/resources/guild-scheduled-event#guild-scheduled-event-object-guild-scheduled-event-status
pub enum GuildScheduledEventStatus {
    #[default]
    Scheduled = 1,
    Active = 2,
    Completed = 3,
    Canceled = 4,
}

#[derive(Serialize_repr, Deserialize_repr, Debug, Default, Clone)]
#[repr(u8)]
/// See https://discord.com/developers/docs/resources/guild-scheduled-event#guild-scheduled-event-object-guild-scheduled-event-entity-types
pub enum GuildScheduledEventEntityType {
    #[default]
    StageInstance = 1,
    Voice = 2,
    External = 3,
}

#[derive(Serialize, Deserialize, Debug, Default, Clone)]
/// See https://discord.com/developers/docs/resources/guild-scheduled-event#guild-scheduled-event-object-guild-scheduled-event-entity-metadata
pub struct GuildScheduledEventEntityMetadata {
    pub location: Option<String>,
}<|MERGE_RESOLUTION|>--- conflicted
+++ resolved
@@ -34,11 +34,7 @@
     #[cfg_attr(feature = "sqlx", sqlx(skip))]
     pub emojis: Vec<Emoji>,
     #[cfg_attr(feature = "sqlx", sqlx(skip))]
-<<<<<<< HEAD
-    pub features: String, // TODO: Make this a 'simple-array'
-=======
     pub features: Option<Vec<String>>,
->>>>>>> d50248cf
     pub application_id: Option<String>,
     pub system_channel_id: Option<Snowflake>,
     pub system_channel_flags: Option<u8>,
